--- conflicted
+++ resolved
@@ -34,13 +34,8 @@
     // [CalculatorBase::cutoffs]
 
     // [CalculatorBase::keys]
-<<<<<<< HEAD
     fn keys(&self, systems: &mut [System]) -> Result<Labels, Error> {
-        let builder = CenterSingleNeighborsSpeciesKeys {
-=======
-    fn keys(&self, systems: &mut [Box<dyn System>]) -> Result<Labels, Error> {
         let builder = CenterSingleNeighborsTypesKeys {
->>>>>>> 5c2a7983
             cutoff: self.cutoff,
             // self pairs would have a distance of 0 and would not contribute
             // anything meaningful to a GeometricMoments representation
@@ -55,13 +50,8 @@
         AtomCenteredSamples::sample_names()
     }
 
-<<<<<<< HEAD
     fn samples(&self, keys: &Labels, systems: &mut [System]) -> Result<Vec<Labels>, Error> {
-        assert_eq!(keys.names(), ["species_center", "species_neighbor"]);
-=======
-    fn samples(&self, keys: &Labels, systems: &mut [Box<dyn System>]) -> Result<Vec<Labels>, Error> {
         assert_eq!(keys.names(), ["center_type", "neighbor_type"]);
->>>>>>> 5c2a7983
 
         let mut samples = Vec::new();
         for [center_type, neighbor_type] in keys.iter_fixed_size() {
@@ -92,13 +82,8 @@
     // [CalculatorBase::supports_gradient]
 
     // [CalculatorBase::positions_gradient_samples]
-<<<<<<< HEAD
     fn positions_gradient_samples(&self, keys: &Labels, samples: &[Labels], systems: &mut [System]) -> Result<Vec<Labels>, Error> {
-        assert_eq!(keys.names(), ["species_center", "species_neighbor"]);
-=======
-    fn positions_gradient_samples(&self, keys: &Labels, samples: &[Labels], systems: &mut [Box<dyn System>]) -> Result<Vec<Labels>, Error> {
         assert_eq!(keys.names(), ["center_type", "neighbor_type"]);
->>>>>>> 5c2a7983
         debug_assert_eq!(keys.count(), samples.len());
 
         let mut gradient_samples = Vec::new();
