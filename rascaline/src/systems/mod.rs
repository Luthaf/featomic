--- conflicted
+++ resolved
@@ -79,8 +79,7 @@
     /// applies, with the additional condition that the pair `i-j` should be
     /// included both in the return of `pairs_containing(i)` and
     /// `pairs_containing(j)`.
-<<<<<<< HEAD
-    fn pairs_containing(&self, center: usize) -> Result<&[Pair], Error>;
+    fn pairs_containing(&self, atom: usize) -> Result<&[Pair], Error>;
 }
 
 /// TODO
@@ -126,7 +125,4 @@
     pub fn data_mut(&mut self, name: &str) -> Option<&mut (dyn std::any::Any + Send + Sync)> {
         self.data.get_mut(name).map(|v| &mut **v)
     }
-=======
-    fn pairs_containing(&self, atom: usize) -> Result<&[Pair], Error>;
->>>>>>> 5c2a7983
 }