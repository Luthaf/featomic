use std::collections::{BTreeMap, BTreeSet, HashMap};

use ndarray::s;
use rayon::prelude::*;

use metatensor::{LabelsBuilder, Labels, LabelValue, TensorBlockRefMut};
use metatensor::TensorMap;

use crate::{Error, System, Vector3D, Matrix3};
use crate::systems::CellShape;

use crate::labels::{SamplesBuilder, AtomicTypeFilter, AtomCenteredSamples};
use crate::labels::{KeysBuilder, CenterSingleNeighborsTypesKeys};

use crate::calculators::{CalculatorBase,GradientsOptions};

use super::{SphericalExpansionByPair, SphericalExpansionParameters};
use super::spherical_expansion_pair::PairContribution;

use super::super::{split_tensor_map_by_system, array_mut_for_system};


/// The actual calculator used to compute SOAP spherical expansion coefficients
#[derive(Debug)]
pub struct SphericalExpansion {
    /// Underlying calculator, computing spherical expansion on pair at the time
    by_pair: SphericalExpansionByPair,
    /// Cache for (-1)^l values
    m_1_pow_l: Vec<f64>,
}

impl SphericalExpansion {
    /// Create a new `SphericalExpansion` calculator with the given parameters
    pub fn new(parameters: SphericalExpansionParameters) -> Result<SphericalExpansion, Error> {
        let m_1_pow_l = (0..=parameters.max_angular)
            .map(|l| f64::powi(-1.0, l as i32))
            .collect::<Vec<f64>>();

        return Ok(SphericalExpansion {
            by_pair: SphericalExpansionByPair::new(parameters)?,
            m_1_pow_l,
        });
    }

    /// Accumulate the self contribution to the spherical expansion
    /// coefficients, i.e. the contribution arising from the density of the
    /// center atom around itself.
<<<<<<< HEAD
    fn do_self_contributions(&mut self, systems: &[System], descriptor: &mut TensorMap) -> Result<(), Error> {
        debug_assert_eq!(descriptor.keys().names(), ["spherical_harmonics_l", "species_center", "species_neighbor"]);
=======
    fn do_self_contributions(&mut self, systems: &[Box<dyn System>], descriptor: &mut TensorMap) -> Result<(), Error> {
        debug_assert_eq!(descriptor.keys().names(), ["o3_lambda", "o3_sigma", "center_type", "neighbor_type"]);
>>>>>>> 5c2a7983

        let self_contribution = self.by_pair.self_contribution();

        for (key, mut block) in descriptor {
            let o3_lambda = key[0];
            let center_type = key[2];
            let neighbor_type = key[3];

            if o3_lambda != 0 || center_type != neighbor_type {
                // center contribution is non-zero only for l=0
                continue;
            }

            let block = block.data_mut();
            let array = block.values.to_array_mut();

            // Add the center contribution to relevant elements of array.
            for (sample_i, &[system_i, atom_i]) in block.samples.iter_fixed_size().enumerate() {
                // it is possible that the samples from values.samples are not
                // part of the systems (the user requested extra samples). In
                // that case, we need to skip anything that does not exist, or
                // with a different atomic type for the center
                if system_i.usize() >= systems.len() {
                    continue;
                }

                let system = &systems[system_i.usize()];
                if atom_i.usize() > system.size()? {
                    continue;
                }

                if system.types()?[atom_i.usize()] != center_type {
                    continue;
                }

                for (property_i, &[n]) in block.properties.iter_fixed_size().enumerate() {
                    array[[sample_i, 0, property_i]] += self_contribution.values[[0, n.usize()]];
                }
            }
        }

        return Ok(());
    }

    /// For one system, compute the spherical expansion and corresponding
    /// gradients by summing over the pairs.
    #[allow(clippy::too_many_lines)]
    fn accumulate_all_pairs(
        &self,
        system: &System,
        do_gradients: GradientsOptions,
        requested_atoms: &BTreeSet<usize>,
    ) -> Result<PairAccumulationResult, Error> {
        // pre-filter pairs to only include the ones containing at least one of
        // the requested atoms
        let pairs = system.pairs()?;

        let pair_should_contribute = |pair: &&crate::systems::Pair| {
            requested_atoms.contains(&pair.first) || requested_atoms.contains(&pair.second)
        };
        let pairs_count = pairs.iter().filter(pair_should_contribute).count();

        let system_size = system.size()?;
        let types = system.types()?;

        let mut types_mapping = BTreeMap::new();
        for &atomic_type in types {
            let next_idx = types_mapping.len();
            types_mapping.entry(atomic_type).or_insert(next_idx);
        }

        let inverse_cell = if do_gradients.cell {
            let cell = system.cell()?;
            if cell.shape() == CellShape::Infinite {
                return Err(Error::InvalidParameter(
                    "can not compute cell gradients for non periodic systems".into()
                ));
            }
            cell.matrix().inverse()
        } else {
            Matrix3::zero()
        };

        let atoms_mapping = (0..system_size).map(|atom_i| {
            requested_atoms.iter().position(|&atom| atom == atom_i)
        }).collect::<Vec<_>>();


        let max_angular = self.by_pair.parameters().max_angular;
        let max_radial = self.by_pair.parameters().max_radial;
        let mut contribution = PairContribution::new(max_radial, max_angular, do_gradients.either());

        // total number of joined (l, m) indices
        let lm_shape = (max_angular + 1) * (max_angular + 1);
        let mut result = PairAccumulationResult {
            values: ndarray::Array4::from_elem(
                (types_mapping.len(), requested_atoms.len(), lm_shape, max_radial),
                0.0
            ),
            positions_gradients_by_pair: if do_gradients.positions {
                let shape = (pairs_count, 3, lm_shape, max_radial);
                Some(ndarray::Array4::from_elem(shape, 0.0))
            } else {
                None
            },
            positions_gradients_self: if do_gradients.positions {
                let shape = (types_mapping.len(), requested_atoms.len(), 3, lm_shape, max_radial);
                Some(ndarray::Array5::from_elem(shape, 0.0))
            } else {
                None
            },
            cell_gradients: if do_gradients.cell {
                Some(ndarray::Array6::from_elem(
                    (types_mapping.len(), requested_atoms.len(), 3, 3, lm_shape, max_radial),
                    0.0)
                )
            } else {
                None
            },
            types_mapping,
            atoms_mapping,
            pair_to_pair_ids: HashMap::new(),
        };

        for (pair_id, pair) in pairs.iter().filter(pair_should_contribute).enumerate() {
            debug_assert!(requested_atoms.contains(&pair.first) || requested_atoms.contains(&pair.second));

            let direction = pair.vector / pair.distance;
            self.by_pair.compute_for_pair(pair.distance, direction, do_gradients, &mut contribution);

            let inverse_cell_pair_vector = Vector3D::new(
                pair.vector[0] * inverse_cell[0][0] + pair.vector[1] * inverse_cell[1][0] + pair.vector[2] * inverse_cell[2][0],
                pair.vector[0] * inverse_cell[0][1] + pair.vector[1] * inverse_cell[1][1] + pair.vector[2] * inverse_cell[2][1],
                pair.vector[0] * inverse_cell[0][2] + pair.vector[1] * inverse_cell[1][2] + pair.vector[2] * inverse_cell[2][2],
            );

            if let Some(mapped_center) = result.atoms_mapping[pair.first] {
                // add the pair contribution to the atomic environnement
                // corresponding to the **first** atom in the pair
                let neighbor_i = pair.second;

                result.pair_to_pair_ids.entry((pair.first, pair.second))
                    .or_default()
                    .push(pair_id);

                let neighbor_type_i = result.types_mapping[&types[neighbor_i]];
                let mut values = result.values.slice_mut(s![neighbor_type_i, mapped_center, .., ..]);
                values += &contribution.values;


                if let Some(ref contribution_gradients) = contribution.gradients {
                    if let Some(ref mut positions_gradients) = result.positions_gradients_by_pair {
                        let gradients = &mut positions_gradients.slice_mut(s![pair_id, .., .., ..]);
                        gradients.assign(contribution_gradients);
                    }

                    if let Some(ref mut positions_gradients) = result.positions_gradients_self {
                        let mut gradients = positions_gradients.slice_mut(s![neighbor_type_i, mapped_center, .., .., ..]);
                        gradients -= contribution_gradients;
                    }

                    if let Some(ref mut cell_gradients) = result.cell_gradients {
                        let mut cell_gradients = cell_gradients.slice_mut(
                            s![neighbor_type_i, mapped_center, .., .., .., ..]
                        );

                        for spatial_1 in 0..3 {
                            for spatial_2 in 0..3 {
                                let inverse_cell_pair_vector_2 = inverse_cell_pair_vector[spatial_2];

                                let mut lm_index = 0;
                                for o3_lambda in 0..=max_angular {
                                    for _m in 0..(2 * o3_lambda + 1) {
                                        for n in 0..max_radial {
                                            // SAFETY: we are doing in-bounds
                                            // access, and removing the bounds
                                            // checks is a significant speed-up
                                            // for this code. There is also a
                                            // bounds check when running tests
                                            // in debug mode.
                                            unsafe {
                                                let out = cell_gradients.uget_mut([spatial_1, spatial_2, lm_index, n]);
                                                *out += inverse_cell_pair_vector_2 * contribution_gradients.uget([spatial_1, lm_index, n]);
                                            }
                                        }
                                        lm_index += 1;
                                    }
                                }
                            }
                        }
                    }
                }
            }

            if let Some(mapped_center) = result.atoms_mapping[pair.second] {
                // add the pair contribution to the atomic environnement
                // corresponding to the **second** atom in the pair
                let neighbor_i = pair.first;

                result.pair_to_pair_ids.entry((pair.second, pair.first))
                    .or_default()
                    .push(pair_id);


                contribution.inverse_pair(&self.m_1_pow_l);

                let neighbor_type_i = result.types_mapping[&types[neighbor_i]];

                let mut values = result.values.slice_mut(s![neighbor_type_i, mapped_center, .., ..]);
                values += &contribution.values;

                if let Some(ref contribution_gradients) = contribution.gradients {
                    // we don't add second->first pair to positions_gradient_by_pair,
                    // instead handling this in position_gradients_to_metatensor

                    if let Some(ref mut positions_gradients) = result.positions_gradients_self {
                        let mut gradients = positions_gradients.slice_mut(s![neighbor_type_i, mapped_center, .., .., ..]);
                        gradients -= contribution_gradients;
                    }

                    if let Some(ref mut cell_gradients) = result.cell_gradients {
                        let inverse_cell_pair_vector = -inverse_cell_pair_vector;

                        let mut cell_gradients = cell_gradients.slice_mut(
                            s![neighbor_type_i, mapped_center, .., .., .., ..]
                        );

                        for spatial_1 in 0..3 {
                            for spatial_2 in 0..3 {
                                let inverse_cell_pair_vector_2 = inverse_cell_pair_vector[spatial_2];

                                let mut lm_index = 0;
                                for o3_lambda in 0..=max_angular {
                                    for _m in 0..(2 * o3_lambda + 1) {
                                        for n in 0..max_radial {
                                            // SAFETY: as above
                                            unsafe {
                                                let out = cell_gradients.uget_mut([spatial_1, spatial_2, lm_index, n]);
                                                *out += inverse_cell_pair_vector_2 * contribution_gradients.uget([spatial_1, lm_index, n]);
                                            }
                                        }
                                        lm_index += 1;
                                    }
                                }
                            }
                        }
                    }
                }
            }
        }

        return Ok(result);
    }

    /// Move the pre-computed spherical expansion data to a single metatensor
    /// block
    #[allow(clippy::unused_self)]
    fn values_to_metatensor(
        &self,
        key: &[LabelValue],
        block: &mut TensorBlockRefMut,
        system: &System,
        result: &PairAccumulationResult,
    ) -> Result<(), Error> {
        let types = system.types()?;
        let system_size = system.size()?;

        let o3_lambda = key[0].usize();
        let center_type = key[2];
        let neighbor_type = key[3];

        let lm_start = o3_lambda * o3_lambda;
        let neighbor_type_i = if let Some(s) = result.types_mapping.get(&neighbor_type.i32()) {
            *s
        } else {
            // this block does not correspond to actual types in the current system
            return Ok(());
        };

        let block = block.data_mut();
        let mut array = array_mut_for_system(block.values);

        for (sample_i, [_, atom_i]) in block.samples.iter_fixed_size().enumerate() {
            // samples might contain entries for atoms that should not be part
            // of this block, these entries can be manually requested by users.
            if atom_i.usize() >= system_size || types[atom_i.usize()] != center_type {
                continue;
            }
            let mapped_center = result.atoms_mapping[atom_i.usize()].expect("this atom should be part of the mapping");

            for m in 0..(2 * o3_lambda + 1) {
                for (property_i, [n]) in block.properties.iter_fixed_size().enumerate() {
                    // SAFETY: we are doing in-bounds access, and removing the
                    // bounds checks is a significant speed-up for this code.
                    // There is also a bounds check when running tests in debug
                    // mode.
                    unsafe {
                        let out = array.uget_mut([sample_i, m, property_i]);
                        *out += *result.values.uget([neighbor_type_i, mapped_center, lm_start + m, n.usize()]);
                    }
                }
            }
        }

        return Ok(());
    }

    /// Finalize the spherical expansion gradients w.r.t. positions from the
    /// gradients associated with each pair, filling a single metatensor block
    ///
    /// A single pair between atoms `i-j` will contribute to four gradients
    /// entries. Two "cross" gradients:
    ///     - gradient of the spherical expansion of `i` w.r.t. `j`;
    ///     - gradient of the spherical expansion of `j` w.r.t. `i`;
    /// and two "self" gradients:
    ///     - gradient of the spherical expansion of `i` w.r.t. `i`;
    ///     - gradient of the spherical expansion of `j` w.r.t. `j`;
    ///
    /// The self gradients are pre-summed in `accumulate_all_pairs`, while cross
    /// gradients are directly summed in this function.
    fn position_gradients_to_metatensor(
        &self,
        key: &[LabelValue],
        block: &mut TensorBlockRefMut,
        system: &System,
        result: &PairAccumulationResult,
    ) -> Result<(), Error> {
        let positions_gradients_by_pair = if let Some(ref data) = result.positions_gradients_by_pair {
            data
        } else {
            // no positions gradients, return early
            return Ok(());
        };

        let positions_gradients_self = result.positions_gradients_self.as_ref().expect("missing self gradients");

        let o3_lambda = key[0].usize();
        let center_type = key[2];
        let neighbor_type = key[3];
        let neighbor_type_i = if let Some(s) = result.types_mapping.get(&neighbor_type.i32()) {
            *s
        } else {
            // this block does not correspond to actual types in the current system
            return Ok(());
        };

        let types = system.types()?;
        let pairs = system.pairs()?;
        let system_size = system.size()?;

        let lm_start = o3_lambda * o3_lambda;
        let m_1_pow_l = self.m_1_pow_l[o3_lambda];

        let values_samples = block.samples();

        let mut gradient = block.gradient_mut("positions").expect("missing positions gradients");
        let gradient = gradient.data_mut();
        let mut array = array_mut_for_system(gradient.values);

        for (grad_sample_i, &[sample_i, _, neighbor_i]) in gradient.samples.iter_fixed_size().enumerate() {
            let atom_i = values_samples[sample_i.usize()][1];

            // gradient samples should NOT contain entries for atoms that should
            // not be part of this block, since they are not manually specified
            // by the users
            debug_assert!(atom_i.usize() < system_size && types[atom_i.usize()] == center_type);

            if atom_i == neighbor_i {
                // gradient of an environment w.r.t. the position of the center,
                // we already summed over the contributions from all pairs this
                // center is part of in `data.positions_gradients_self`

                let mapped_atom = result.atoms_mapping[atom_i.usize()]
                    .expect("this atom should be part of the requested atoms");

                for spatial in 0..3 {
                    for m in 0..(2 * o3_lambda + 1) {
                        for (property_i, [n]) in gradient.properties.iter_fixed_size().enumerate() {
                            // SAFETY: same as above
                            unsafe {
                                let out = array.uget_mut([grad_sample_i, spatial, m, property_i]);
                                *out = *positions_gradients_self.uget(
                                    [neighbor_type_i, mapped_atom, spatial, lm_start + m, n.usize()]
                                );
                            }
                        }
                    }
                }
            } else {
                // gradient w.r.t. the position of a neighboring atom
                let neighbor_i = neighbor_i.usize();
                debug_assert!(types[neighbor_i] == neighbor_type);

                for &pair_id in &result.pair_to_pair_ids[&(atom_i.usize(), neighbor_i)] {
                    let pair = pairs[pair_id];
                    let factor = if pair.first == atom_i.usize() {
                        debug_assert_eq!(pair.second, neighbor_i);
                        1.0
                    } else {
                        debug_assert!(pair.second == atom_i.usize());
                        debug_assert_eq!(pair.first, neighbor_i);
                        -m_1_pow_l
                    };

                    for spatial in 0..3 {
                        for m in 0..(2 * o3_lambda + 1) {
                            for (property_i, [n]) in gradient.properties.iter_fixed_size().enumerate() {
                                // SAFETY: same as above
                                unsafe {
                                    let out = array.uget_mut([grad_sample_i, spatial, m, property_i]);
                                    *out += factor * *positions_gradients_by_pair.uget([pair_id, spatial, lm_start + m, n.usize()]);
                                }
                            }
                        }
                    }
                }
            }
        }

        return Ok(());
    }

    /// Move the pre-computed spherical expansion gradients w.r.t. cell to
    /// a single metatensor block
    #[allow(clippy::unused_self)]
    fn cell_gradients_to_metatensor(
        &self,
        key: &[LabelValue],
        block: &mut TensorBlockRefMut,
        system: &System,
        result: &PairAccumulationResult,
    ) -> Result<(), Error> {
        let contributions = if let Some(ref data) = result.cell_gradients {
            data
        } else {
            // no cell gradients, return early
            return Ok(());
        };

        let types = system.types()?;
        let system_size = system.size()?;

        let o3_lambda = key[0].usize();
        let center_type = key[2];
        let neighbor_type = key[3];

        let lm_start = o3_lambda * o3_lambda;
        let neighbor_type_i = if let Some(s) = result.types_mapping.get(&neighbor_type.i32()) {
            *s
        } else {
            // this block does not correspond to actual types in the current system
            return Ok(());
        };

        let values_samples = block.samples();
        let mut gradient = block.gradient_mut("cell").expect("missing cell gradients");
        let gradient = gradient.data_mut();
        let mut array = array_mut_for_system(gradient.values);

        for (grad_sample_i, [sample_i]) in gradient.samples.iter_fixed_size().enumerate() {
            let atom_i = values_samples[sample_i.usize()][1];

            // gradient samples should NOT contain entries for atoms that should
            // not be part of this block, since they are not manually specified
            // by the users
            debug_assert!(atom_i.usize() < system_size && types[atom_i.usize()] == center_type);
            let mapped_atom = result.atoms_mapping[atom_i.usize()].expect("this atom should be part of the mapping");

            for spatial_1 in 0..3 {
                for spatial_2 in 0..3 {
                    for m in 0..(2 * o3_lambda + 1) {
                        for (property_i, [n]) in gradient.properties.iter_fixed_size().enumerate() {
                            // SAFETY: same as above
                            unsafe {
                                let out = array.uget_mut([grad_sample_i, spatial_1, spatial_2, m, property_i]);
                                *out += *contributions.uget([neighbor_type_i, mapped_atom, spatial_1, spatial_2, lm_start + m, n.usize()]);
                            }
                        }
                    }
                }
            }
        }

        return Ok(());
    }
}

/// Result of `accumulate_all_pairs`, summing over all pairs in a system
struct PairAccumulationResult {
    /// values of the spherical expansion
    ///
    /// the shape is [neighbor_type, mapped_center, lm_index, n]
    values: ndarray::Array4<f64>,
    /// gradients w.r.t. positions associated with each pair used in the
    /// calculation. This is used for gradients of a given center representation
    /// with respect to one of the neighbors
    ///
    /// the shape is [pair_id, spatial, lm_index, n]
    positions_gradients_by_pair: Option<ndarray::Array4<f64>>,
    /// gradient of spherical expansion w.r.t. the position of the central atom
    ///
    /// this is separate from `positions_gradients_by_pair` because it can be
    /// summed while computing each pair contributions.
    ///
    /// the shape is [neighbor_type, mapped_center, spatial, lm_index, n]
    positions_gradients_self: Option<ndarray::Array5<f64>>,
    /// gradients of the spherical expansion w.r.t. cell
    ///
    /// the shape is [neighbor_type, mapped_center, spatial_1, spatial_2, lm_index, n]
    cell_gradients: Option<ndarray::Array6<f64>>,

    /// Mapping from atomic types to the first dimension of values/cell_gradients
    types_mapping: BTreeMap<i32, usize>,
    /// Mapping from the atomic index to the second dimension of values/cell_gradients
    atoms_mapping: Vec<Option<usize>>,
    /// Mapping from couples of atoms to (potentially multiple) pair_id (first
    /// dimension of positions_gradients_by_pair).
    ///
    /// Two atoms can have more than one pair between them, so we need to be
    /// able store more than one pair id.
    pair_to_pair_ids: HashMap<(usize, usize), Vec<usize>>,
}

impl CalculatorBase for SphericalExpansion {
    fn name(&self) -> String {
        "spherical expansion".into()
    }

    fn parameters(&self) -> String {
        serde_json::to_string(self.by_pair.parameters()).expect("failed to serialize to JSON")
    }

    fn cutoffs(&self) -> &[f64] {
        self.by_pair.cutoffs()
    }

<<<<<<< HEAD
    fn keys(&self, systems: &mut [System]) -> Result<Labels, Error> {
        let builder = CenterSingleNeighborsSpeciesKeys {
=======
    fn keys(&self, systems: &mut [Box<dyn System>]) -> Result<Labels, Error> {
        let builder = CenterSingleNeighborsTypesKeys {
>>>>>>> 5c2a7983
            cutoff: self.by_pair.parameters().cutoff,
            self_pairs: true,
        };
        let keys = builder.keys(systems)?;

        let mut builder = LabelsBuilder::new(vec!["o3_lambda", "o3_sigma", "center_type", "neighbor_type"]);
        for &[center_type, neighbor_type] in keys.iter_fixed_size() {
            for o3_lambda in 0..=self.by_pair.parameters().max_angular {
                builder.add(&[o3_lambda.into(), 1.into(), center_type, neighbor_type]);
            }
        }

        return Ok(builder.finish());
    }

    fn sample_names(&self) -> Vec<&str> {
        AtomCenteredSamples::sample_names()
    }

<<<<<<< HEAD
    fn samples(&self, keys: &Labels, systems: &mut [System]) -> Result<Vec<Labels>, Error> {
        assert_eq!(keys.names(), ["spherical_harmonics_l", "species_center", "species_neighbor"]);
=======
    fn samples(&self, keys: &Labels, systems: &mut [Box<dyn System>]) -> Result<Vec<Labels>, Error> {
        assert_eq!(keys.names(), ["o3_lambda", "o3_sigma", "center_type", "neighbor_type"]);
>>>>>>> 5c2a7983

        // only compute the samples once for each `center_type, neighbor_type`,
        // and re-use the results across `o3_lambda`.
        let mut samples_per_types = BTreeMap::new();
        for [_, _, center_type, neighbor_type] in keys.iter_fixed_size() {
            if samples_per_types.contains_key(&(center_type, neighbor_type)) {
                continue;
            }

            let builder = AtomCenteredSamples {
                cutoff: self.by_pair.parameters().cutoff,
                center_type: AtomicTypeFilter::Single(center_type.i32()),
                neighbor_type: AtomicTypeFilter::Single(neighbor_type.i32()),
                self_pairs: true,
            };

            samples_per_types.insert((center_type, neighbor_type), builder.samples(systems)?);
        }

        let mut result = Vec::new();
        for [_, _, center_type, neighbor_type] in keys.iter_fixed_size() {
            let samples = samples_per_types.get(
                &(center_type, neighbor_type)
            ).expect("missing samples");

            result.push(samples.clone());
        }

        return Ok(result);
    }

    fn supports_gradient(&self, parameter: &str) -> bool {
        match parameter {
            "positions" => true,
            "cell" => true,
            _ => false,
        }
    }

<<<<<<< HEAD
    fn positions_gradient_samples(&self, keys: &Labels, samples: &[Labels], systems: &mut [System]) -> Result<Vec<Labels>, Error> {
        assert_eq!(keys.names(), ["spherical_harmonics_l", "species_center", "species_neighbor"]);
=======
    fn positions_gradient_samples(&self, keys: &Labels, samples: &[Labels], systems: &mut [Box<dyn System>]) -> Result<Vec<Labels>, Error> {
        assert_eq!(keys.names(), ["o3_lambda", "o3_sigma", "center_type", "neighbor_type"]);
>>>>>>> 5c2a7983
        assert_eq!(keys.count(), samples.len());

        let mut gradient_samples = Vec::new();
        for ([_, _, center_type, neighbor_type], samples) in keys.iter_fixed_size().zip(samples) {
            // TODO: we don't need to rebuild the gradient samples for different
            // o3_lambda
            let builder = AtomCenteredSamples {
                cutoff: self.by_pair.parameters().cutoff,
                center_type: AtomicTypeFilter::Single(center_type.i32()),
                neighbor_type: AtomicTypeFilter::Single(neighbor_type.i32()),
                self_pairs: true,
            };

            gradient_samples.push(builder.gradients_for(systems, samples)?);
        }

        return Ok(gradient_samples);
    }

    fn components(&self, keys: &Labels) -> Vec<Vec<Labels>> {
        assert_eq!(keys.names(), ["o3_lambda", "o3_sigma", "center_type", "neighbor_type"]);

        // only compute the components once for each `o3_lambda`,
        // and re-use the results across `center_type, neighbor_type`.
        let mut component_by_l = BTreeMap::new();
        for [o3_lambda, _, _, _] in keys.iter_fixed_size() {
            if component_by_l.contains_key(o3_lambda) {
                continue;
            }

            let mut component = LabelsBuilder::new(vec!["o3_mu"]);
            for m in -o3_lambda.i32()..=o3_lambda.i32() {
                component.add(&[LabelValue::new(m)]);
            }

            let components = vec![component.finish()];
            component_by_l.insert(*o3_lambda, components);
        }

        let mut result = Vec::new();
        for [o3_lambda, _, _, _] in keys.iter_fixed_size() {
            let components = component_by_l.get(o3_lambda).expect("missing samples");
            result.push(components.clone());
        }
        return result;
    }

    fn property_names(&self) -> Vec<&str> {
        vec!["n"]
    }

    fn properties(&self, keys: &Labels) -> Vec<Labels> {
        let mut properties = LabelsBuilder::new(self.property_names());
        for n in 0..self.by_pair.parameters().max_radial {
            properties.add(&[n]);
        }
        let properties = properties.finish();

        return vec![properties; keys.count()];
    }

    #[time_graph::instrument(name = "SphericalExpansion::compute")]
<<<<<<< HEAD
    fn compute(&mut self, systems: &mut [System], descriptor: &mut TensorMap) -> Result<(), Error> {
        assert_eq!(descriptor.keys().names(), ["spherical_harmonics_l", "species_center", "species_neighbor"]);
=======
    fn compute(&mut self, systems: &mut [Box<dyn System>], descriptor: &mut TensorMap) -> Result<(), Error> {
        assert_eq!(descriptor.keys().names(), ["o3_lambda", "o3_sigma", "center_type", "neighbor_type"]);
>>>>>>> 5c2a7983

        let do_gradients = GradientsOptions {
            positions: descriptor.block_by_id(0).gradient("positions").is_some(),
            cell: descriptor.block_by_id(0).gradient("cell").is_some(),
        };
        self.do_self_contributions(systems, descriptor)?;
        let mut descriptors_by_system = split_tensor_map_by_system(descriptor, systems.len());

        systems.par_iter_mut()
            .zip_eq(&mut descriptors_by_system)
            .try_for_each(|(system, descriptor)| {
                system.compute_neighbors(self.by_pair.parameters().cutoff)?;
                let system = &*system;

                // we will only run the calculation on pairs where one of the
                // atom is part of the requested samples
                let requested_centers = descriptor.iter().flat_map(|(_, block)| {
                    block.samples().iter().map(|sample| sample[1].usize()).collect::<Vec<_>>()
                }).collect::<BTreeSet<_>>();

                let accumulated = self.accumulate_all_pairs(
                    system,
                    do_gradients,
                    &requested_centers,
                )?;

                // all pairs are done, copy the data into metatensor, handling
                // any property selection made by the user
                for (key, mut block) in descriptor.iter_mut() {
                    self.values_to_metatensor(key, &mut block, system, &accumulated)?;
                    self.position_gradients_to_metatensor(key, &mut block, system, &accumulated)?;
                    self.cell_gradients_to_metatensor(key, &mut block, system, &accumulated)?;
                }

                Ok::<_, Error>(())
            })?;

        Ok(())
    }
}


#[cfg(test)]
mod tests {
    use ndarray::ArrayD;
    use metatensor::{Labels, TensorBlock, EmptyArray, LabelsBuilder, TensorMap};

    use crate::systems::test_utils::{test_systems, test_system};
    use crate::{Calculator, CalculationOptions, LabelsSelection};
    use crate::calculators::CalculatorBase;

    use super::{SphericalExpansion, SphericalExpansionParameters};
    use super::super::{CutoffFunction, RadialScaling};
    use crate::calculators::radial_basis::RadialBasis;


    fn parameters() -> SphericalExpansionParameters {
        SphericalExpansionParameters {
            cutoff: 7.8,
            max_radial: 6,
            max_angular: 6,
            atomic_gaussian_width: 0.3,
            center_atom_weight: 1.0,
            radial_basis: RadialBasis::splined_gto(1e-8),
            radial_scaling: RadialScaling::Willatt2018 { scale: 1.5, rate: 0.8, exponent: 2.0},
            cutoff_function: CutoffFunction::ShiftedCosine { width: 0.5 },
        }
    }

    #[test]
    fn values() {
        let mut calculator = Calculator::from(Box::new(SphericalExpansion::new(
            parameters()
        ).unwrap()) as Box<dyn CalculatorBase>);

        let mut systems = test_systems(&["water"]);
        let descriptor = calculator.compute(&mut systems, Default::default()).unwrap();

        for l in 0..6 {
            for center_type in [1, -42] {
                for neighbor_type in [1, -42] {
                    let block_i = descriptor.keys().position(&[
                        l.into(), 1.into(), center_type.into() , neighbor_type.into()
                    ]);
                    assert!(block_i.is_some());
                    let block = &descriptor.block_by_id(block_i.unwrap());
                    let array = block.values().to_array();
                    assert_eq!(array.shape().len(), 3);
                    assert_eq!(array.shape()[1], 2 * l + 1);
                }
            }
        }

        // exact values for spherical expansion are regression-tested in
        // `rascaline/tests/spherical-expansion.rs`
    }

    #[test]
    fn finite_differences_positions() {
        let calculator = Calculator::from(Box::new(SphericalExpansion::new(
            parameters()
        ).unwrap()) as Box<dyn CalculatorBase>);

        let system = test_system("water");
        let options = crate::calculators::tests_utils::FinalDifferenceOptions {
            displacement: 1e-6,
            max_relative: 1e-5,
            epsilon: 1e-16,
        };
        crate::calculators::tests_utils::finite_differences_positions(calculator, &system, options);
    }

    #[test]
    fn finite_differences_cell() {
        let calculator = Calculator::from(Box::new(SphericalExpansion::new(
            parameters()
        ).unwrap()) as Box<dyn CalculatorBase>);

        let system = test_system("water");
        let options = crate::calculators::tests_utils::FinalDifferenceOptions {
            displacement: 1e-6,
            max_relative: 1e-5,
            epsilon: 1e-16,
        };
        crate::calculators::tests_utils::finite_differences_cell(calculator, &system, options);
    }

    #[test]
    fn compute_partial() {
        let calculator = Calculator::from(Box::new(SphericalExpansion::new(
            SphericalExpansionParameters {
                max_angular: 2,
                ..parameters()
            }
        ).unwrap()) as Box<dyn CalculatorBase>);

        let mut systems = test_systems(&["water"]);

        let properties = Labels::new(["n"], &[
            [0],
            [3],
            [2],
        ]);

        let samples = Labels::new(["system", "atom"], &[
            [0, 2],
            [0, 1],
        ]);

        let keys = Labels::new(["o3_lambda", "o3_sigma", "center_type", "neighbor_type"], &[
            [0, 1, -42, -42],
            [0, 1, 6, 1], // not part of the default keys
            [2, 1, -42, -42],
            [1, 1, -42, -42],
            [1, 1, -42, 1],
            [1, 1, 1, -42],
            [0, 1, -42, 1],
            [2, 1, -42, 1],
            [0, 1, 1, 1],
            [1, 1, 1, 1],
            [0, 1, 1, -42],
            [2, 1, 1, -42],
            [2, 1, 1, 1],
        ]);

        crate::calculators::tests_utils::compute_partial(
            calculator, &mut systems, &keys, &samples, &properties
        );
    }

    #[test]
    fn non_existing_samples() {
        let mut calculator = Calculator::from(Box::new(SphericalExpansion::new(
            parameters()
        ).unwrap()) as Box<dyn CalculatorBase>);

        let mut systems = test_systems(&["water"]);

        // include the three atoms in all blocks, regardless of the
        // center_type key.
        let block = TensorBlock::new(
            EmptyArray::new(vec![3, 1]),
            &Labels::new(["system", "atom"], &[[0, 0], [0, 1], [0, 2]]),
            &[],
            &Labels::single(),
        ).unwrap();

        let mut keys = LabelsBuilder::new(vec!["o3_lambda", "o3_sigma", "center_type", "neighbor_type"]);
        let mut blocks = Vec::new();
        for l in 0..(parameters().max_angular + 1) as isize {
            for center_type in [1, -42] {
                for neighbor_type in [1, -42] {
                    keys.add(&[l, 1, center_type, neighbor_type]);
                    blocks.push(block.as_ref().try_clone().unwrap());
                }
            }
        }
        let select_all_samples = TensorMap::new(keys.finish(), blocks).unwrap();

        let options = CalculationOptions {
            selected_samples: LabelsSelection::Predefined(&select_all_samples),
            ..Default::default()
        };
        let descriptor = calculator.compute(&mut systems, options).unwrap();

        // get the block for oxygen
        assert_eq!(descriptor.keys().names(), ["o3_lambda", "o3_sigma", "center_type", "neighbor_type"]);
        assert_eq!(descriptor.keys()[0], [0, 1, -42, -42]);

        let block = descriptor.block_by_id(0);
        let block = block.data();

        // entries centered on H atoms should be zero
        assert_eq!(*block.samples, Labels::new(["system", "atom"], &[[0, 0], [0, 1], [0, 2]]));
        let array = block.values.as_array();
        assert_eq!(array.index_axis(ndarray::Axis(0), 1), ArrayD::from_elem(vec![1, 6], 0.0));
        assert_eq!(array.index_axis(ndarray::Axis(0), 2), ArrayD::from_elem(vec![1, 6], 0.0));

        // get the block for hydrogen
        assert_eq!(descriptor.keys().names(), ["o3_lambda","o3_sigma", "center_type", "neighbor_type"]);
        assert_eq!(descriptor.keys()[21], [0, 1, 1, 1]);

        let block = descriptor.block_by_id(21);
        let block = block.data();

        // entries centered on O atoms should be zero
        assert_eq!(*block.samples, Labels::new(["system", "atom"], &[[0, 0], [0, 1], [0, 2]]));
        let array = block.values.as_array();
        assert_eq!(array.index_axis(ndarray::Axis(0), 0), ArrayD::from_elem(vec![1, 6], 0.0));
    }
}<|MERGE_RESOLUTION|>--- conflicted
+++ resolved
@@ -45,13 +45,8 @@
     /// Accumulate the self contribution to the spherical expansion
     /// coefficients, i.e. the contribution arising from the density of the
     /// center atom around itself.
-<<<<<<< HEAD
     fn do_self_contributions(&mut self, systems: &[System], descriptor: &mut TensorMap) -> Result<(), Error> {
-        debug_assert_eq!(descriptor.keys().names(), ["spherical_harmonics_l", "species_center", "species_neighbor"]);
-=======
-    fn do_self_contributions(&mut self, systems: &[Box<dyn System>], descriptor: &mut TensorMap) -> Result<(), Error> {
         debug_assert_eq!(descriptor.keys().names(), ["o3_lambda", "o3_sigma", "center_type", "neighbor_type"]);
->>>>>>> 5c2a7983
 
         let self_contribution = self.by_pair.self_contribution();
 
@@ -588,13 +583,8 @@
         self.by_pair.cutoffs()
     }
 
-<<<<<<< HEAD
     fn keys(&self, systems: &mut [System]) -> Result<Labels, Error> {
-        let builder = CenterSingleNeighborsSpeciesKeys {
-=======
-    fn keys(&self, systems: &mut [Box<dyn System>]) -> Result<Labels, Error> {
         let builder = CenterSingleNeighborsTypesKeys {
->>>>>>> 5c2a7983
             cutoff: self.by_pair.parameters().cutoff,
             self_pairs: true,
         };
@@ -614,13 +604,8 @@
         AtomCenteredSamples::sample_names()
     }
 
-<<<<<<< HEAD
     fn samples(&self, keys: &Labels, systems: &mut [System]) -> Result<Vec<Labels>, Error> {
-        assert_eq!(keys.names(), ["spherical_harmonics_l", "species_center", "species_neighbor"]);
-=======
-    fn samples(&self, keys: &Labels, systems: &mut [Box<dyn System>]) -> Result<Vec<Labels>, Error> {
         assert_eq!(keys.names(), ["o3_lambda", "o3_sigma", "center_type", "neighbor_type"]);
->>>>>>> 5c2a7983
 
         // only compute the samples once for each `center_type, neighbor_type`,
         // and re-use the results across `o3_lambda`.
@@ -660,13 +645,8 @@
         }
     }
 
-<<<<<<< HEAD
     fn positions_gradient_samples(&self, keys: &Labels, samples: &[Labels], systems: &mut [System]) -> Result<Vec<Labels>, Error> {
-        assert_eq!(keys.names(), ["spherical_harmonics_l", "species_center", "species_neighbor"]);
-=======
-    fn positions_gradient_samples(&self, keys: &Labels, samples: &[Labels], systems: &mut [Box<dyn System>]) -> Result<Vec<Labels>, Error> {
         assert_eq!(keys.names(), ["o3_lambda", "o3_sigma", "center_type", "neighbor_type"]);
->>>>>>> 5c2a7983
         assert_eq!(keys.count(), samples.len());
 
         let mut gradient_samples = Vec::new();
@@ -729,13 +709,8 @@
     }
 
     #[time_graph::instrument(name = "SphericalExpansion::compute")]
-<<<<<<< HEAD
     fn compute(&mut self, systems: &mut [System], descriptor: &mut TensorMap) -> Result<(), Error> {
-        assert_eq!(descriptor.keys().names(), ["spherical_harmonics_l", "species_center", "species_neighbor"]);
-=======
-    fn compute(&mut self, systems: &mut [Box<dyn System>], descriptor: &mut TensorMap) -> Result<(), Error> {
         assert_eq!(descriptor.keys().names(), ["o3_lambda", "o3_sigma", "center_type", "neighbor_type"]);
->>>>>>> 5c2a7983
 
         let do_gradients = GradientsOptions {
             positions: descriptor.block_by_id(0).gradient("positions").is_some(),
