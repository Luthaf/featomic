--- conflicted
+++ resolved
@@ -439,13 +439,8 @@
         self.spherical_expansion.cutoffs()
     }
 
-<<<<<<< HEAD
     fn keys(&self, systems: &mut [System]) -> Result<metatensor::Labels, Error> {
-        let builder = CenterTwoNeighborsSpeciesKeys {
-=======
-    fn keys(&self, systems: &mut [Box<dyn System>]) -> Result<metatensor::Labels, Error> {
         let builder = CenterTwoNeighborsTypesKeys {
->>>>>>> 5c2a7983
             cutoff: self.parameters.cutoff,
             self_pairs: true,
             symmetric: true,
@@ -457,13 +452,8 @@
         AtomCenteredSamples::sample_names()
     }
 
-<<<<<<< HEAD
     fn samples(&self, keys: &metatensor::Labels, systems: &mut [System]) -> Result<Vec<Labels>, Error> {
-        assert_eq!(keys.names(), ["species_center", "species_neighbor_1", "species_neighbor_2"]);
-=======
-    fn samples(&self, keys: &metatensor::Labels, systems: &mut [Box<dyn System>]) -> Result<Vec<Labels>, Error> {
         assert_eq!(keys.names(), ["center_type", "neighbor_1_type", "neighbor_2_type"]);
->>>>>>> 5c2a7983
         let mut result = Vec::new();
         for [center_type, neighbor_1_type, neighbor_2_type] in keys.iter_fixed_size() {
 
@@ -486,13 +476,8 @@
         return Ok(result);
     }
 
-<<<<<<< HEAD
     fn positions_gradient_samples(&self, keys: &Labels, samples: &[Labels], systems: &mut [System]) -> Result<Vec<Labels>, Error> {
-        assert_eq!(keys.names(), ["species_center", "species_neighbor_1", "species_neighbor_2"]);
-=======
-    fn positions_gradient_samples(&self, keys: &Labels, samples: &[Labels], systems: &mut [Box<dyn System>]) -> Result<Vec<Labels>, Error> {
         assert_eq!(keys.names(), ["center_type", "neighbor_1_type", "neighbor_2_type"]);
->>>>>>> 5c2a7983
         assert_eq!(keys.count(), samples.len());
 
         let mut gradient_samples = Vec::new();
