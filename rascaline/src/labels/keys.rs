--- conflicted
+++ resolved
@@ -14,15 +14,9 @@
 /// Compute a set of keys with a single variable, the central atom type.
 pub struct CenterTypesKeys;
 
-<<<<<<< HEAD
-impl KeysBuilder for CenterSpeciesKeys {
-    fn keys(&self, systems: &mut [System]) -> Result<Labels, Error> {
-        let mut all_species = BTreeSet::new();
-=======
 impl KeysBuilder for CenterTypesKeys {
-    fn keys(&self, systems: &mut [Box<dyn System>]) -> Result<Labels, Error> {
+    fn keys(&self, systems: &mut [System]) -> Result<Labels, Error> {
         let mut all_types = BTreeSet::new();
->>>>>>> 5c2a7983
         for system in systems {
             for &atomic_type in system.types()? {
                 all_types.insert(atomic_type);
@@ -41,13 +35,8 @@
 /// all neighbor atom types within the whole system.
 pub struct AllTypesPairsKeys {}
 
-<<<<<<< HEAD
-impl KeysBuilder for AllSpeciesPairsKeys {
-    fn keys(&self, systems: &mut [System]) -> Result<Labels, Error> {
-=======
 impl KeysBuilder for AllTypesPairsKeys {
-    fn keys(&self, systems: &mut [Box<dyn System>]) -> Result<Labels, Error> {
->>>>>>> 5c2a7983
+    fn keys(&self, systems: &mut [System]) -> Result<Labels, Error> {
 
         let mut all_types_pairs = BTreeSet::new();
         for system in systems {
@@ -76,13 +65,9 @@
     pub self_pairs: bool,
 }
 
-<<<<<<< HEAD
-impl KeysBuilder for CenterSingleNeighborsSpeciesKeys {
-    fn keys(&self, systems: &mut [System]) -> Result<Labels, Error> {
-=======
+
 impl KeysBuilder for CenterSingleNeighborsTypesKeys {
-    fn keys(&self, systems: &mut [Box<dyn System>]) -> Result<Labels, Error> {
->>>>>>> 5c2a7983
+    fn keys(&self, systems: &mut [System]) -> Result<Labels, Error> {
         assert!(self.cutoff > 0.0 && self.cutoff.is_finite());
 
         let mut all_types_pairs = BTreeSet::new();
@@ -111,9 +96,9 @@
     }
 }
 
-/// Compute a set of keys with three variables: the species of two central atoms within a given cutoff to each other,
-/// and the species of a third, neighbor atom, within a cutoff of the first two.
-pub struct TwoCentersSingleNeighborsSpeciesKeys<'a> {
+/// Compute a set of keys with three variables: the types of two central atoms within a given cutoff to each other,
+/// and the type of a third, neighbor atom, within a cutoff of the first two.
+pub struct TwoCentersSingleNeighborsTypesKeys<'a> {
     /// Spherical cutoff to use when searching for neighbors around an atom
     pub(crate) cutoffs: [f64;2],
     /// Should we consider an atom to be it's own neighbor or not?
@@ -121,7 +106,7 @@
     pub raw_triplets: &'a BATripletNeighborList,
 }
 
-impl<'a> TwoCentersSingleNeighborsSpeciesKeys<'a>{
+impl<'a> TwoCentersSingleNeighborsTypesKeys<'a>{
     pub fn bond_cutoff(&self) -> f64 {
         self.cutoffs[0]
     }
@@ -131,26 +116,26 @@
 }
 
 
-impl<'a> KeysBuilder for TwoCentersSingleNeighborsSpeciesKeys<'a> {
+impl<'a> KeysBuilder for TwoCentersSingleNeighborsTypesKeys<'a> {
     fn keys(&self, systems: &mut [System]) -> Result<Labels, Error> {
         assert!(self.bond_cutoff() > 0.0 && self.bond_cutoff().is_finite() && self.third_cutoff() > 0.0 && self.third_cutoff().is_finite());
 
-        let mut all_species_triplets = BTreeSet::new();
+        let mut all_types_triplets = BTreeSet::new();
         for system in systems {
             self.raw_triplets.ensure_computed_for_system(system)?;
 
-            let species = system.species()?;
+            let types = system.types()?;
             for triplet in self.raw_triplets.get_for_system(system)? {
                 if (!self.self_contributions) && triplet.is_self_contrib {
                     continue;
                 }
-                all_species_triplets.insert((species[triplet.atom_i], species[triplet.atom_j], species[triplet.atom_k]));
-                all_species_triplets.insert((species[triplet.atom_j], species[triplet.atom_i], species[triplet.atom_k]));
-            }
-        }
-
-        let mut keys = LabelsBuilder::new(vec!["species_center_1", "species_center_2", "species_neighbor"]);
-        for (center1, center2, neighbor) in all_species_triplets {
+                all_types_triplets.insert((types[triplet.atom_i], types[triplet.atom_j], types[triplet.atom_k]));
+                all_types_triplets.insert((types[triplet.atom_j], types[triplet.atom_i], types[triplet.atom_k]));
+            }
+        }
+
+        let mut keys = LabelsBuilder::new(vec!["center_1_type", "center_2_type", "neighbor_type"]);
+        for (center1, center2, neighbor) in all_types_triplets {
             keys.add(&[center1,center2, neighbor]);
         }
 
@@ -169,13 +154,8 @@
     pub symmetric: bool,
 }
 
-<<<<<<< HEAD
-impl KeysBuilder for CenterTwoNeighborsSpeciesKeys {
-    fn keys(&self, systems: &mut [System]) -> Result<Labels, Error> {
-=======
 impl KeysBuilder for CenterTwoNeighborsTypesKeys {
-    fn keys(&self, systems: &mut [Box<dyn System>]) -> Result<Labels, Error> {
->>>>>>> 5c2a7983
+    fn keys(&self, systems: &mut [System]) -> Result<Labels, Error> {
         assert!(self.cutoff > 0.0 && self.cutoff.is_finite());
 
         let mut keys = BTreeSet::new();
