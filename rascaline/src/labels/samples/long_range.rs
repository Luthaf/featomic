--- conflicted
+++ resolved
@@ -52,15 +52,9 @@
         return Ok(builder.finish());
     }
 
-<<<<<<< HEAD
     fn gradients_for(&self, systems: &mut [System], samples: &Labels) -> Result<Labels, Error> {
-        assert_eq!(samples.names(), ["structure", "center"]);
-        let mut builder = LabelsBuilder::new(vec!["sample", "structure", "atom"]);
-=======
-    fn gradients_for(&self, systems: &mut [Box<dyn System>], samples: &Labels) -> Result<Labels, Error> {
         assert_eq!(samples.names(), ["system", "atom"]);
         let mut builder = LabelsBuilder::new(vec!["sample", "system", "atom"]);
->>>>>>> 5c2a7983
 
         for (sample_i, [system_i, center_i]) in samples.iter_fixed_size().enumerate() {
             let system_i = system_i.usize();
