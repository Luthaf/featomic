--- conflicted
+++ resolved
@@ -62,11 +62,7 @@
 # note: platform_system can be "Linux","Darwin", or "Windows".
 description =
     Run Python unit tests with all dependencies installed (ase, pyscf,
-<<<<<<< HEAD
-    and chemfiles are optional dependencies)
-=======
     chemfiles and torch are optional dependencies)
->>>>>>> 5c2a7983
 deps =
     {[testenv]metatensor-core-requirement}
     ase
@@ -76,16 +72,14 @@
     pytest-cov
     scipy
     sympy
-<<<<<<< HEAD
-=======
     torch
->>>>>>> 5c2a7983
     pyscf;platform_system!="Windows"
     wigners
     # TODO: add mops once it becomes stable enough (and potentially supports windows)
     #mops@git+https://github.com/lab-cosmo/mops ; platform_system!="Windows"
 commands =
     pytest {[testenv]test_options} {posargs}
+
 
 [testenv:min-deps]
 description = Run Python unit tests with the minimal dependencies installed
