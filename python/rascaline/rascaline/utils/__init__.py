--- conflicted
+++ resolved
@@ -2,16 +2,9 @@
 
 import metatensor
 
-<<<<<<< HEAD
-from . import clebsch_gordan 
-from .power_spectrum import PowerSpectrum
-
-
-__all__ = ["PowerSpectrum"]
-=======
+from .clebsch_gordan import *  # noqa
 from .power_spectrum import PowerSpectrum  # noqa
 from .splines import RadialIntegralFromFunction, RadialIntegralSplinerBase  # noqa
->>>>>>> e8265ec9
 
 
 # path that can be used with cmake to access the rascaline library and headers
